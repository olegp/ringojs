--- conflicted
+++ resolved
@@ -11,13 +11,8 @@
 }
 
 // the main action is invoked for http://localhost:8080/
-<<<<<<< HEAD
-function main_action() {
-    res.write(render('skins/index.html', { title: 'Welcome to Helma NG' }));
-=======
 function main_action(req, res) {
     res.render('skins/index.html', { title: 'Welcome to Helma NG' });
->>>>>>> 27360eb1
 }
 
 // demo for skins, macros, filters
@@ -27,11 +22,7 @@
         name: 'Luisa',
         names: ['Benni', 'Emma', 'Luca', 'Selma']
     };
-<<<<<<< HEAD
-    res.write(render('skins/skins.html', context));
-=======
     res.render('skins/skins.html', context);
->>>>>>> 27360eb1
 }
 
 // demo for log4j logging
@@ -51,11 +42,7 @@
             log.error(e, e.rhinoException);
         }
     }
-<<<<<<< HEAD
-    res.write(render('skins/logging.html', { title: "Logging Demo" }));
-=======
     res.render('skins/logging.html', { title: "Logging Demo" });
->>>>>>> 27360eb1
     if (!hasResponseLog) {
         log.debug("disabling response log");
         logging.disableResponseLog();
@@ -101,16 +88,6 @@
         if (id < pages.length - 1) {
             pageIds[id + 1] = Continuation.nextId(req, pageIds[id + 1]);
             if (id < 1) {
-<<<<<<< HEAD
-                res.write(render('skins/continuation.html', {
-                    title: "Welcome",
-                    skin: "start",
-                    data: data,
-                    forward: Continuation.getUrl(pageIds[id + 1])
-                }));
-            } else {
-                res.write(render('skins/continuation.html', {
-=======
                 res.render('skins/continuation.html', {
                     title: "Welcome",
                     skin: "start",
@@ -119,46 +96,30 @@
                 });
             } else {
                 res.render('skins/continuation.html', {
->>>>>>> 27360eb1
                     title: "Question " + id,
                     skin: "mask",
                     input: pages[id],
                     data: data,
                     value: data[pages[id]],
-<<<<<<< HEAD
-                    back: Continuation.getUrl(pageIds[id - 1]),
-                    forward: Continuation.getUrl(pageIds[id + 1])
-                }));
-=======
                     back: Continuation.getUrl(req, pageIds[id - 1]),
                     forward: Continuation.getUrl(req, pageIds[id + 1])
                 });
->>>>>>> 27360eb1
             }
             [req, res] = Continuation.nextPage(req, pageIds[id + 1]);
         } else {
-<<<<<<< HEAD
-            res.write(render('skins/continuation.html', {
-                title: "Thanks!",
-                skin: "result",
-                data: data,
-                back: Continuation.getUrl(pageIds[id - 1])
-            }));
-=======
             res.render('skins/continuation.html', {
                 title: "Thanks!",
                 skin: "result",
                 data: data,
                 back: Continuation.getUrl(req, pageIds[id - 1])
             });
->>>>>>> 27360eb1
         }
     }
 }
 
 
 function test_action(req, res) {
-    res.write(req, ",", req.session);
+    res.buffer.write(req, req.session);
 }
 
 // main method called to start application
