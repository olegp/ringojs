--- conflicted
+++ resolved
@@ -37,13 +37,8 @@
     assertEqual('ab', render(skin));
 
     skin = createSkin('a<% s %><% subskin sub %>b');
-<<<<<<< HEAD
-    context = {s_macro: function(macro, context, skin) skin
-        .renderSubskin('sub')};
-=======
     context = {s_macro: function(macro, context, skin)
             skin.renderSubskin('sub')};
->>>>>>> e065931b
     assertEqual('ab', render(skin, context));
 };
 
@@ -103,13 +98,8 @@
     var string = 'http://ringojs.org/Web Framework/';
     var skin = createSkin('<% value | escapeUrl %>');
     var context = {value: string, escapeUrl_filter: filters.escapeUrl_filter};
-<<<<<<< HEAD
-    assertEqual(java.net.URLEncoder.encode(string, 'utf8'), render(skin,
-        context));
-=======
     assertEqual(java.net.URLEncoder.encode(string, 'utf8'),
             render(skin, context));
->>>>>>> e065931b
 };
 
 exports.testEscapeHtmlFilter = function() {
