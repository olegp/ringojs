require('core/object');
require('core/array');
var {Path} = require('fs');
var futils = require('ringo/fileutils');
include('ringo/engine');
include('ringo/functional');
include('./storeutils');
include('./querysupport');

export("Store", "Transaction");

module.shared = true;
var log = require('ringo/logging').getLogger(module.id);
addHostObject(org.ringojs.wrappers.Storable);

/**
 * File Store class
 * @param path the database directory
 */
function Store(path) {

    // map of type to current id tip
    var idMap = {};
    var self = this;
    var registry = {};

    var proxy = {
        all: all,
        get: get,
        query: query,
        create: create,
        save: save,
        remove: remove,
        getEntity: getEntity,
        getKey: getKey,
        getProps: getProps,
        getId: getId,
        equalKeys: equalKeys
    };

    this.defineClass = function(type) {
        var ctor = registry[type];
        if (!ctor) {
            ctor = registry[type] = Storable.defineClass(proxy, type);
            ctor.all = bindArguments(all, type);
            ctor.get = bindArguments(get, type);
            ctor.query = bindArguments(query, type);
        }
        return ctor;
    };

    function create(type, key, entity) {
        var ctor = registry[type];
        return ctor.createInstance(key, entity);
    }

    function all(type) {
        return retrieveAll(type);
    }

    function get(type, id) {
        return retrieve(type, id);
    }

    function save(props, entity, txn) {
        var wrapTransaction = false;
        if (!txn) {
            txn = new Transaction();
            wrapTransaction = true;
        }

        if (updateEntity(props, entity, txn)) {
            store(entity, txn);
            if (wrapTransaction) {
                txn.commit();
            }
        }
    }

    function remove(key, txn) {
        var wrapTransaction = !txn;
        if (wrapTransaction) {
            txn = new Transaction();
        }

        removeImpl(key, txn);

        if (wrapTransaction) {
            txn.commit();
        }
    }

    function query(type) {
        return new BaseQuery(bindArguments(all, type));
    }

    function getEntity(type, arg) {
        if (isKey(arg)) {
            var [type, id] = arg.$ref.split(":");
            return load(type, id);
        } else if (isEntity(arg)) {
            return arg;
        } else if (arg instanceof Object) {
            var entity = arg.clone({});
            Object.defineProperty(entity, "_key", {
                value: createKey(type, generateId(type))
            });
            return entity;
        }
        return null;
    }


    function store(entity, txn) {
        var [type, id] = entity._key.$ref.split(":");

        var dir = new Path(base, type);
        if (!dir.exists()) {
            dir.makeTree();
        }

        var file = new Path(dir, id);
        if (file.exists() && !file.isWritable()) {
            throw new Error("No write permission for " + file);
        }

        var tempFileName = type + id + ".";
        var tempfile = new Path(futils.createTempFile(tempFileName, ".tmp", base));

        if(log.isDebugEnabled())
            log.debug("Storing object: " + entity.toSource());

        tempfile.write(JSON.stringify(entity));
        txn.updateResource({ file: file, tempfile: tempfile });
    }

    function load(type, id) {
        var file = new Path(base, type, id);

        if (!file.exists()) {
            return null;
        } else if (!file.isFile()) {
            throw new Error("Is not a regular file: " + file);
        }

        var content = file.read();
        var entity = JSON.parse(content);
        Object.defineProperty(entity, "_key", {
            value: createKey(type, id)
        });
        return entity;
    }

    function retrieve(type, id) {
        var entity = load(type, id);
        if (entity) {
            return create(type, createKey(type, id), entity);
        }
        return null;
    }

    function retrieveAll(type) {
        var dir = new Path(base, type);
        if (!dir.exists() || !dir.isDirectory()) {
            return [];
        }
        var files = dir.listPaths();
        var list = [];

        for each (var file in files) {
            if (!file.isFile() || futils.isHidden(file)) {
                continue;
            }
            list.push(create(type, createKey(type, file.base())));
        }
        return list;
    }

    function removeImpl(key, txn) {
        if (!isKey(key)) {
            throw new Error("Invalid key object: " + key);
        }
        var [type, id] = key.$ref.split(":");
        var file = new Path(base, type, id);
        txn.deleteResource({ file: file });        
    }

    function generateId(type) {
        var dir = new Path(base, type);
        var id = idMap[type] || 1;
        var file = new Path(dir, id.toString(36));
        while(file.exists()) {
            id += 1;
            file = new Path(dir, id.toString(36));
        }

        idMap[type] = id + 1;
<<<<<<< HEAD
        return file.getName();
=======
        return file.base();
>>>>>>> e1a98959
    }

    var base = new Path(path);
    log.debug("Set up new store: " + base);

}

function Transaction() {

    var updateList = [];
    var deleteList = [];

    var tx = new BaseTransaction();

    tx.deleteResource = function(res) {
        deleteList.push(res);
    };

    tx.updateResource = function(res) {
        updateList.push(res);
    };

    tx.commit = function() {
        for each (var res in updateList) {
            // because of a Java/Windows quirk, we have to delete
            // the existing file before trying to overwrite it
            if (res.file.exists()) {
                res.file.remove();
            }
            // move temporary file to permanent name
            res.tempfile.move(res.file);
        }

        for each (var res in deleteList) {
            res.file.remove();
        }

        updateList = [];
        deleteList = [];
    };

    tx.abort = function() {
        for each (var res in updateList) {
            res.tempfile.remove();
        }
    };

    return tx;
}<|MERGE_RESOLUTION|>--- conflicted
+++ resolved
@@ -195,11 +195,7 @@
         }
 
         idMap[type] = id + 1;
-<<<<<<< HEAD
-        return file.getName();
-=======
         return file.base();
->>>>>>> e1a98959
     }
 
     var base = new Path(path);
